--- conflicted
+++ resolved
@@ -36,13 +36,10 @@
 urllib3 = {extras = ["secure"],version = "*"}
 structlog = "*"
 pyuwsgi = "*"
-<<<<<<< HEAD
 django-guardian = "*"
-=======
 django-dbbackup = "*"
 boto3 = "*"
 django-storages = "*"
->>>>>>> 40862529
 
 [requires]
 python_version = "3.7"
