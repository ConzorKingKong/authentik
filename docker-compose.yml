---
version: '3.2'

services:
  postgresql:
    image: postgres:12
    restart: unless-stopped
    volumes:
      - database:/var/lib/postgresql/data
    networks:
      - internal
    environment:
      - POSTGRES_PASSWORD=${PG_PASS:-thisisnotagoodpassword}
      - POSTGRES_USER=${PG_USER:-authentik}
      - POSTGRES_DB=${PG_DB:-authentik}
    env_file:
      - .env
  redis:
    image: redis
    networks:
      - internal
  server:
<<<<<<< HEAD
    image: ${AUTHENTIK_IMAGE:-beryju/authentik}:${AUTHENTIK_TAG:-2021.4.1}
=======
    image: ${AUTHENTIK_IMAGE:-beryju/authentik}:${AUTHENTIK_TAG:-2021.4.2}
>>>>>>> 60615c9f
    restart: unless-stopped
    command: server
    environment:
      AUTHENTIK_REDIS__HOST: redis
      AUTHENTIK_POSTGRESQL__HOST: postgresql
      AUTHENTIK_POSTGRESQL__USER: ${PG_USER:-authentik}
      AUTHENTIK_POSTGRESQL__NAME: ${PG_DB:-authentik}
      AUTHENTIK_POSTGRESQL__PASSWORD: ${PG_PASS}
      # AUTHENTIK_ERROR_REPORTING__ENABLED: "true"
      # WORKERS: 2
    volumes:
      - ./media:/media
      - ./custom-templates:/templates
      - geoip:/geoip
    networks:
      - internal
    labels:
      traefik.enable: 'true'
      traefik.docker.network: internal
      traefik.http.routers.app-router.rule: PathPrefix(`/`)
      traefik.http.routers.app-router.service: app-service
      traefik.http.routers.app-router.tls: 'true'
      traefik.http.services.app-service.loadbalancer.healthcheck.path: /-/health/live/
      traefik.http.services.app-service.loadbalancer.server.port: '8000'
    env_file:
      - .env
  worker:
<<<<<<< HEAD
    image: ${AUTHENTIK_IMAGE:-beryju/authentik}:${AUTHENTIK_TAG:-2021.4.1}
=======
    image: ${AUTHENTIK_IMAGE:-beryju/authentik}:${AUTHENTIK_TAG:-2021.4.2}
>>>>>>> 60615c9f
    restart: unless-stopped
    command: worker
    networks:
      - internal
    environment:
      AUTHENTIK_REDIS__HOST: redis
      AUTHENTIK_POSTGRESQL__HOST: postgresql
      AUTHENTIK_POSTGRESQL__USER: ${PG_USER:-authentik}
      AUTHENTIK_POSTGRESQL__NAME: ${PG_DB:-authentik}
      AUTHENTIK_POSTGRESQL__PASSWORD: ${PG_PASS}
      # AUTHENTIK_ERROR_REPORTING__ENABLED: "true"
    volumes:
      - ./backups:/backups
      - /var/run/docker.sock:/var/run/docker.sock
      - ./custom-templates:/templates
      - geoip:/geoip
    env_file:
      - .env
  static:
<<<<<<< HEAD
    image: ${AUTHENTIK_IMAGE_STATIC:-beryju/authentik-static}:${AUTHENTIK_TAG:-2021.4.1}
=======
    image: ${AUTHENTIK_IMAGE_STATIC:-beryju/authentik-static}:${AUTHENTIK_TAG:-2021.4.2}
>>>>>>> 60615c9f
    restart: unless-stopped
    networks:
      - internal
    labels:
      traefik.enable: 'true'
      traefik.docker.network: internal
      traefik.http.routers.static-router.rule: PathPrefix(`/static`, `/if`, `/media`, `/robots.txt`, `/favicon.ico`)
      traefik.http.routers.static-router.tls: 'true'
      traefik.http.routers.static-router.service: static-service
      traefik.http.services.static-service.loadbalancer.healthcheck.path: /
      traefik.http.services.static-service.loadbalancer.healthcheck.interval: 30s
      traefik.http.services.static-service.loadbalancer.server.port: '80'
    volumes:
      - ./media:/usr/share/nginx/html/media
  traefik:
    image: traefik:2.3
    restart: unless-stopped
    command:
      - "--log.format=json"
      - "--api.insecure=true"
      - "--providers.docker=true"
      - "--providers.docker.exposedbydefault=false"
      - "--entrypoints.http.address=:80"
      - "--entrypoints.https.address=:443"
    volumes:
      - /var/run/docker.sock:/var/run/docker.sock:ro
    ports:
      - "0.0.0.0:443:443"
      - "127.0.0.1:8080:8080"
    networks:
      - internal
  geoipupdate:
    image: "maxmindinc/geoipupdate:latest"
    volumes:
      - "geoip:/usr/share/GeoIP"
    environment:
      GEOIPUPDATE_EDITION_IDS: "GeoLite2-City"
      GEOIPUPDATE_FREQUENCY: "8"
    env_file:
      - .env

volumes:
  database:
    driver: local
  geoip:
    driver: local

networks:
  internal: {}<|MERGE_RESOLUTION|>--- conflicted
+++ resolved
@@ -20,11 +20,7 @@
     networks:
       - internal
   server:
-<<<<<<< HEAD
-    image: ${AUTHENTIK_IMAGE:-beryju/authentik}:${AUTHENTIK_TAG:-2021.4.1}
-=======
     image: ${AUTHENTIK_IMAGE:-beryju/authentik}:${AUTHENTIK_TAG:-2021.4.2}
->>>>>>> 60615c9f
     restart: unless-stopped
     command: server
     environment:
@@ -52,11 +48,7 @@
     env_file:
       - .env
   worker:
-<<<<<<< HEAD
-    image: ${AUTHENTIK_IMAGE:-beryju/authentik}:${AUTHENTIK_TAG:-2021.4.1}
-=======
     image: ${AUTHENTIK_IMAGE:-beryju/authentik}:${AUTHENTIK_TAG:-2021.4.2}
->>>>>>> 60615c9f
     restart: unless-stopped
     command: worker
     networks:
@@ -76,11 +68,7 @@
     env_file:
       - .env
   static:
-<<<<<<< HEAD
-    image: ${AUTHENTIK_IMAGE_STATIC:-beryju/authentik-static}:${AUTHENTIK_TAG:-2021.4.1}
-=======
     image: ${AUTHENTIK_IMAGE_STATIC:-beryju/authentik-static}:${AUTHENTIK_TAG:-2021.4.2}
->>>>>>> 60615c9f
     restart: unless-stopped
     networks:
       - internal
