---
title: Kubernetes installation
---

For a mid to high-load installation, Kubernetes is recommended. authentik is installed using a helm-chart.

To install authentik using the helm chart, generate a password for the database and the cache, using `pwgen` or `openssl rand -base64 36`.

Create a values.yaml file with a minimum of these settings:

```yaml
postgresql:
  postgresqlPassword: "<password you generated>"
redis:
  password: "<another password you generated>"
config:
  secretKey: "<another password you generated>"
# Optionally configure more things, as seen in the full values.yaml file below.
```

Afterwards, run these commands to install authentik:

```
helm repo add authentik https://docker.beryju.org/chartrepo/authentik
helm repo update
helm install authentik/authentik -f values.yaml
```

This installation automatically applies database migrations on startup. After the installation is done, navigate to the `https://<ingress you've specified>/if/flow/initial-setup/`, to set a password for the akadmin user.

It is also recommended to configure global email credentials. These are used by authentik to notify you about alerts, configuration issues. They can also be used by [Email stages](flow/stages/email/index.md) to send verification/recovery emails.

```yaml
###################################
# Values directly affecting authentik
###################################
image:
  name: beryju/authentik
  name_static: beryju/authentik-static
  name_outposts: beryju/authentik # Prefix used for Outpost deployments, Outpost type and version is appended
  tag: 2021.4.2

serverReplicas: 1
workerReplicas: 1

# Enable the Kubernetes integration which lets authentik deploy outposts into kubernetes
kubernetesIntegration: true

monitoring: # Optionally deploy Prometheus Rules and ServiceMonitors
  enabled: false

pvc:
  mode: ReadWriteMany
  uploadsSize: 5Gi
<<<<<<< HEAD
  uploadsStorageClass: null # null uses the default storage class
=======
  uploadsStorageClass: null
>>>>>>> 60615c9f
  geoIpSize: 1Gi
  geoIpStorageClass: null

config:
  # Optionally specify fixed secret_key, otherwise generated automatically
  # secretKey: _k*@6h2u2@q-dku57hhgzb7tnx*ba9wodcb^s9g0j59@=y(@_o
  # Enable error reporting
  errorReporting:
    enabled: false
    environment: customer
    sendPii: false
  # Log level used by web and worker
  # Can be either debug, info, warning, error
  logLevel: warning
  # Global Email settings
  email:
    # SMTP Host Emails are sent to
    host: localhost
    port: 25
    # Optionally authenticate
    username: ""
    password: ""
    # Use StartTLS
    useTls: false
    # Use SSL
    useSsl: false
    timeout: 10
    # Email address authentik will send from, should have a correct @domain
    from: authentik@localhost

# Enable MaxMind GeoIP
# geoip:
#   enabled: false
#   accountId: ""
#   licenseKey: ""
#   image: maxmindinc/geoipupdate:latest

# Enable Database Backups to S3
# backup:
#   accessKey: access-key
#   secretKey: secret-key
#   bucket: s3-bucket
#   region: eu-central-1
#   host: s3-host

ingress:
  annotations:
    {}
    # kubernetes.io/ingress.class: nginx
    # kubernetes.io/tls-acme: "true"
  hosts:
    - authentik.k8s.local
  tls: []
  #  - secretName: chart-example-tls
  #    hosts:
  #      - authentik.k8s.local

###################################
# Values controlling dependencies
###################################

install:
  postgresql: true
  redis: true
```<|MERGE_RESOLUTION|>--- conflicted
+++ resolved
@@ -52,11 +52,7 @@
 pvc:
   mode: ReadWriteMany
   uploadsSize: 5Gi
-<<<<<<< HEAD
   uploadsStorageClass: null # null uses the default storage class
-=======
-  uploadsStorageClass: null
->>>>>>> 60615c9f
   geoIpSize: 1Gi
   geoIpStorageClass: null
 
