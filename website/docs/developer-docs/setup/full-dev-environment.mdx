---
title: Full development environment
sidebar_label: Full development
tags:
    - development
    - contributor
    - backend
    - frontend
    - docker
---

import ExecutionEnvironment from "@docusaurus/ExecutionEnvironment";
import TabItem from "@theme/TabItem";
import Tabs from "@theme/Tabs";

## Prerequisites

Before you begin, ensure you have the following tools installed:

- [Python](https://www.python.org/) (3.13 or later)
- [uv](https://docs.astral.sh/uv/getting-started/installation/) (Latest stable release)
- [Go](https://go.dev/) (1.24 or later)
- [Node.js](https://nodejs.org/en) (24 or later)
- [PostgreSQL](https://www.postgresql.org/) (16 or later)
- [Docker](https://www.docker.com/) (Latest Community Edition or Docker Desktop)
- [Docker Compose](https://docs.docker.com/compose/) (Compose v2)

## 1. Setting Up Required Services

authentik depends on several external services:

- [Redis](https://redis.io/) for caching
- [PostgreSQL](https://www.postgresql.org/) for database storage
- [Zenko CloudServer (S3)](https://www.zenko.io/cloudserver/) for object storage
- [Sentry Spotlight](https://spotlightjs.com/) for error tracking and visualization

### Option A: Using Docker Compose (Recommended)

The easiest way to set up these services is using the provided Docker Compose configuration:

```shell
docker compose -f scripts/docker-compose.yml up -d
```

<<<<<<< HEAD
### Option B: Using local installations

Alternatively, you can install and run these services directly on your system.
=======
For PostgreSQL and Redis, you can use the `docker-compose.yml` file in `/scripts`. To use these pre-configured database instances, navigate to the `/scripts` directory in your local copy of the authentik git repo, and start the services by running `docker compose up -d`.
Alternatively, you can also use a native install, if you prefer.
>>>>>>> 6c951efd

:::info
If using locally installed databases, ensure the PostgreSQL credentials provided to authentik have `CREATE DATABASE` and `DROP DATABASE` permissions, as authentik creates temporary databases for testing.
:::

## 2. Installing Platform-Specific Dependencies

<Tabs defaultValue="Mac">
<TabItem value="Mac">

Install the required native dependencies on macOS using Homebrew:

```shell
brew install \
libxmlsec1 \
libpq \
krb5 \
pkg-config \
uv \
postgresql \
redis \
node@24 \
golangci-lint
```

</TabItem>
<TabItem value="Linux">

For Debian/Ubuntu-based distributions:

```shell
pip install uv && \
sudo apt-get install -y \
libgss-dev \
krb5-config \
libkrb5-dev \
postgresql-server-dev-all \
postresql \
redis
```

For other distributions (Red Hat, SUSE, Arch), adjust the package names as needed.

Install `golangci-lint` by following the [official installation instructions](https://golangci-lint.run/welcome/install/#other-ci).

</TabItem>
<TabItem value="Windows">

We're currently seeking community input on running the full development environment on Windows. If you have experience with this setup, please consider contributing to this documentation.

</TabItem>
</Tabs>

## 3. Setting up the backend

:::info
All `make` commands must be executed from the root directory of your local authentik Git repository.
:::

### Installing dependencies

Install all required JavaScript and Python dependencies and create an isolated Python environment:

```shell
make install
```

### Generating Development Configuration

Create a local configuration file that uses the local databases for development:

```shell
make gen-dev-config
```

### Understanding the Architecture

authentik is primarily a Django application running under gunicorn, proxied by a Go application that serves static files.
For better code navigation, most functions and classes have type hints and docstrings. We recommend installing a Python Type-checking Extension in your IDE.

## 4. Setting Up the Frontend

Even if you're not planning to develop the UI, you need to build the frontend as no compiled bundle is included by default.

### Running database migrations

First, apply all database migrations:

```shell
make migrate
```

### Generating schema files

Generate the required schema files and TypeScript client:

```shell
make gen
```

:::info
After making changes to the authentik API, you must re-run `make gen` to update the API library used by the UI.
:::

### Building the UI

You have several options for building the UI:

#### One-time build

```shell
make web-build
```

#### Live development mode

For real-time feedback as you make changes:

```shell
make web-watch
```

#### Formatting frontend code

After making changes:

```shell
make web
```

## 5. Running authentik

With both backend and frontend set up, start the application:

```shell
make run
```

authentik will be accessible at http://localhost:9000.

### Initial setup

To set a password for the default admin user (**akadmin**):

1. Navigate to http://localhost:9000/if/flow/initial-setup/ in your browser.
2. Follow the setup wizard to create your admin account.

:::info
If you encounter issues during setup, you can reset to a fresh state with:

```shell
make dev-reset
```

This drops and recreates the authentik PostgreSQL instance.
:::

<<<<<<< HEAD
## 6. Contributing code

### Before submitting a pull request

Ensure your code meets our quality standards by running:
=======
## End-to-End (E2E) Setup

To run E2E tests, navigate to the `/tests/e2e` directory in your local copy of the authentik git repo, and start the services by running `docker compose up -d`.

You can then view the Selenium Chrome browser via http://localhost:7900/ using the password: `secret`.

Alternatively, you can connect directly via VNC on port `5900` using the password: `secret`.

:::note
When using Docker Desktop, host networking needs to be enabled via **Docker Settings** > **Resources** > **Network** > **Enable host networking**.
:::

## Submitting Pull Requests
>>>>>>> 6c951efd

1. **Code linting**:

    ```shell
    make lint
    ```

2. **Generate updated API documentation**:

    ```shell
    make gen
    ```

3. **Format frontend code**:

    ```shell
    make web
    ```

You can run all these checks at once with:

```shell
make lint gen web
```

### Submitting your changes

Once your code passes all checks, you can submit a pull request through [GitHub](https://github.com/goauthentik/authentik/pulls). Be sure to:

- Provide a clear description of your changes
- Reference any related issues
- Follow our code style guidelines
- Include tests for your changes where appropriate

Thank you for contributing to authentik!<|MERGE_RESOLUTION|>--- conflicted
+++ resolved
@@ -42,14 +42,9 @@
 docker compose -f scripts/docker-compose.yml up -d
 ```
 
-<<<<<<< HEAD
 ### Option B: Using local installations
 
 Alternatively, you can install and run these services directly on your system.
-=======
-For PostgreSQL and Redis, you can use the `docker-compose.yml` file in `/scripts`. To use these pre-configured database instances, navigate to the `/scripts` directory in your local copy of the authentik git repo, and start the services by running `docker compose up -d`.
-Alternatively, you can also use a native install, if you prefer.
->>>>>>> 6c951efd
 
 :::info
 If using locally installed databases, ensure the PostgreSQL credentials provided to authentik have `CREATE DATABASE` and `DROP DATABASE` permissions, as authentik creates temporary databases for testing.
@@ -198,22 +193,11 @@
 2. Follow the setup wizard to create your admin account.
 
 :::info
-If you encounter issues during setup, you can reset to a fresh state with:
-
-```shell
-make dev-reset
-```
-
-This drops and recreates the authentik PostgreSQL instance.
-:::
-
-<<<<<<< HEAD
-## 6. Contributing code
-
-### Before submitting a pull request
-
-Ensure your code meets our quality standards by running:
-=======
+To define a password for the default admin (called **akadmin**), you can manually enter the `/if/flow/initial-setup/` path in the browser address bar to launch the initial flow. Example: http://localhost:9000/if/flow/initial-setup/.
+
+In case of issues in this process, feel free to use `make dev-reset` which drops and restores the authentik PostgreSQL instance to a "fresh install" state.
+:::
+
 ## End-to-End (E2E) Setup
 
 To run E2E tests, navigate to the `/tests/e2e` directory in your local copy of the authentik git repo, and start the services by running `docker compose up -d`.
@@ -226,8 +210,11 @@
 When using Docker Desktop, host networking needs to be enabled via **Docker Settings** > **Resources** > **Network** > **Enable host networking**.
 :::
 
-## Submitting Pull Requests
->>>>>>> 6c951efd
+## 6. Contributing code
+
+### Before submitting a pull request
+
+Ensure your code meets our quality standards by running:
 
 1. **Code linting**:
 
